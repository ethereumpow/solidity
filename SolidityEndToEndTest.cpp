--- conflicted
+++ resolved
@@ -2231,8 +2231,6 @@
 						bytes({0x66, 0x6f, 0x6f}))));
 }
 
-<<<<<<< HEAD
-=======
 BOOST_AUTO_TEST_CASE(generic_call)
 {
 	char const* sourceCode = R"**(
@@ -2256,7 +2254,6 @@
 	BOOST_CHECK_EQUAL(m_state.balance(m_contractAddress), 50 - 2);
 }
 
->>>>>>> 9a792edb
 BOOST_AUTO_TEST_SUITE_END()
 
 }
